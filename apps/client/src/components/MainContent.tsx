import { useAppStore } from "../lib/store";
import { PodViewer } from "./PodViewer";
import { InboxView } from "./InboxView";
import { ChatView } from "./ChatView";
<<<<<<< HEAD
import { FrogCrypto } from "./FrogCrypto";
=======
import { DocumentsView } from "./documents/DocumentsView";
import { FrogViewer } from "./FrogViewer";
>>>>>>> fa89a51d
import { EditorView } from "./editor/EditorView";
import { FeatureGate } from "../lib/features/config";

export function MainContent() {
  const { currentView } = useAppStore();

  switch (currentView) {
    case "pods":
      return <PodViewer />;
    case "documents":
      return <DocumentsView />;
    case "inbox":
      return <InboxView />;
    case "chats":
      return <ChatView />;
    case "frogs":
      return <FrogCrypto />;
    case "editor":
      return (
        <FeatureGate feature="authoring">
          <EditorView />
        </FeatureGate>
      );
    default:
      return <PodViewer />;
  }
}<|MERGE_RESOLUTION|>--- conflicted
+++ resolved
@@ -2,12 +2,8 @@
 import { PodViewer } from "./PodViewer";
 import { InboxView } from "./InboxView";
 import { ChatView } from "./ChatView";
-<<<<<<< HEAD
 import { FrogCrypto } from "./FrogCrypto";
-=======
 import { DocumentsView } from "./documents/DocumentsView";
-import { FrogViewer } from "./FrogViewer";
->>>>>>> fa89a51d
 import { EditorView } from "./editor/EditorView";
 import { FeatureGate } from "../lib/features/config";
 
