--- conflicted
+++ resolved
@@ -4,11 +4,7 @@
 import { ChatView } from "./ChatView";
 import { FrogCrypto } from "./FrogCrypto";
 import { DocumentsView } from "./documents/DocumentsView";
-<<<<<<< HEAD
-=======
 import { PublishPage } from "./documents/PublishPage";
-import { FrogViewer } from "./FrogViewer";
->>>>>>> bed0b7a9
 import { EditorView } from "./editor/EditorView";
 import { FeatureGate } from "../lib/features/config";
 
