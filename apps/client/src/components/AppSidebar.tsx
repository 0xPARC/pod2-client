--- conflicted
+++ resolved
@@ -315,20 +315,6 @@
             </SidebarGroupContent>
           </SidebarGroup>
         </FeatureGate>
-<<<<<<< HEAD
-        <SidebarGroup>
-          <SidebarGroupLabel>Extras</SidebarGroupLabel>
-          <SidebarGroupContent>
-            <SidebarMenu>
-              <SidebarMenuItem>
-                <SidebarMenuButton onClick={() => setCurrentView("frogs")}>
-                  FrogCrypto
-                </SidebarMenuButton>
-              </SidebarMenuItem>
-            </SidebarMenu>
-          </SidebarGroupContent>
-        </SidebarGroup>
-=======
         <FeatureGate feature="frogcrypto">
           <SidebarGroup>
             <SidebarGroupLabel>Extras</SidebarGroupLabel>
@@ -343,8 +329,6 @@
             </SidebarGroupContent>
           </SidebarGroup>
         </FeatureGate>
-
->>>>>>> fa89a51d
         <FeatureGate feature="networking">
           <SidebarGroup>
             <SidebarGroupLabel>Actions</SidebarGroupLabel>
