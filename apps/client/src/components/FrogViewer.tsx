--- conflicted
+++ resolved
@@ -2,16 +2,8 @@
 import { FolderIcon } from "lucide-react";
 import { useEffect, useState } from "react";
 import { useAppStore } from "../lib/store";
-<<<<<<< HEAD
-=======
-import MainPodCard from "./MainPodCard";
-import SignedPodCard from "./SignedPodCard";
-import { Badge } from "./ui/badge";
-import { Button } from "./ui/button";
->>>>>>> bed0b7a9
 import { Card, CardContent } from "./ui/card";
 import { ScrollArea } from "./ui/scroll-area";
-<<<<<<< HEAD
 import { Button } from "./ui/button";
 import { requestFrog, requestScore } from "@/lib/rpc";
 import { useEffect, useState } from "react";
@@ -48,8 +40,6 @@
 
 export function FrogViewer({ setScore }: FrogViewerProps) {
   const { getFilteredPodsBy, setFrogTimeout, frogTimeout } = useAppStore();
-=======
-import { Separator } from "./ui/separator";
 
 export function FrogViewer() {
   const {
@@ -60,7 +50,6 @@
     setFrogTimeout,
     frogTimeout
   } = useAppStore();
->>>>>>> bed0b7a9
 
   const [time, setTime] = useState(new Date().getTime());
 
@@ -71,20 +60,7 @@
     };
   }, []);
 
-<<<<<<< HEAD
-  const filteredPods = getFilteredPodsBy("signed", "frogs");
-=======
   const filteredPods = getFilteredPodsBy("frogs");
-  const selectedPod = getSelectedPod();
-
-  const formatLabel = (pod: any) => {
-    return pod.label || `${pod.pod_type} POD`;
-  };
-
-  const formatId = (id: string) => {
-    return `${id.slice(0, 8)}...${id.slice(-4)}`;
-  };
->>>>>>> bed0b7a9
 
   const requestFrogAndUpdateTimeout = async () => {
     try {
@@ -134,7 +110,6 @@
               <FrogCard pod={pod} key={pod.id} />
             ))}
           </div>
-<<<<<<< HEAD
         </ScrollArea>
       </div>
     </div>
@@ -223,155 +198,5 @@
         </Collapsible>
       </CardContent>
     </Card>
-=======
-          <div className="p-4 border-b border-border">
-            <Button
-              variant="outline"
-              onClick={() => requestFrogAndUpdateTimeout()}
-              disabled={searchDisabled}
-            >
-              Search SWAMP {searchButtonWaitText}
-            </Button>
-          </div>
-          <div className="p-4 border-b border-border">
-            <h3 className="font-semibold text-lg">
-              Frogs ({filteredPods.length})
-            </h3>
-          </div>
-          <ScrollArea className="flex-1 min-h-0">
-            <div className="p-2 space-y-2">
-              {filteredPods.length === 0 ? (
-                <div className="text-center text-muted-foreground py-8">
-                  No PODs found
-                </div>
-              ) : (
-                filteredPods.map((pod) => (
-                  <Card
-                    key={pod.id}
-                    className={`py-0 cursor-pointer transition-colors hover:bg-accent/50 ${
-                      selectedPodId === pod.id
-                        ? "bg-accent border-accent-foreground/20"
-                        : ""
-                    }`}
-                    onClick={() => setSelectedPodId(pod.id)}
-                  >
-                    <CardContent className="p-3">
-                      <div className="space-y-2">
-                        <div className="flex items-center justify-between">
-                          <div className="flex items-center gap-2 min-w-0">
-                            <span className="font-medium text-sm truncate">
-                              {formatLabel(pod)}
-                            </span>
-                          </div>
-                          <Badge
-                            variant="secondary"
-                            className="text-xs shrink-0"
-                          >
-                            {pod.pod_type}
-                          </Badge>
-                        </div>
-                        <div className="flex items-center justify-between">
-                          <div className="text-xs text-muted-foreground font-mono">
-                            {formatId(pod.id)}
-                          </div>
-                          <div className="flex items-center gap-1 text-xs text-muted-foreground">
-                            <FolderIcon className="h-3 w-3" />
-                            <span
-                              className="truncate max-w-[60px]"
-                              title={pod.space}
-                            >
-                              {pod.space}
-                            </span>
-                          </div>
-                        </div>
-                      </div>
-                    </CardContent>
-                  </Card>
-                ))
-              )}
-            </div>
-          </ScrollArea>
-        </div>
-      </ResizablePanel>
-
-      <ResizableHandle />
-
-      {/* Right panel - POD details */}
-      <ResizablePanel defaultSize={65}>
-        {selectedPod ? (
-          <div className="h-full flex flex-col">
-            <div className="p-4 border-b border-border flex-shrink-0">
-              <div className="flex items-center justify-between">
-                <h3 className="font-semibold text-lg">
-                  {formatLabel(selectedPod)}
-                </h3>
-                <Badge variant="outline">{selectedPod.pod_type}</Badge>
-              </div>
-            </div>
-            <ScrollArea className="flex-1 min-h-0">
-              <div className="p-4 space-y-6">
-                {/* Basic Info */}
-                <div>
-                  <h4 className="font-medium mb-3">Basic Information</h4>
-                  <div className="space-y-2 text-sm">
-                    <div className="flex justify-between">
-                      <span className="text-muted-foreground">ID:</span>
-                      <span className="font-mono text-xs">
-                        {selectedPod.id}
-                      </span>
-                    </div>
-                    <div className="flex justify-between">
-                      <span className="text-muted-foreground">Type:</span>
-                      <span>{selectedPod.pod_type}</span>
-                    </div>
-                    <div className="flex justify-between">
-                      <span className="text-muted-foreground">Label:</span>
-                      <span>{selectedPod.label || "None"}</span>
-                    </div>
-                    <div className="flex justify-between">
-                      <span className="text-muted-foreground">Created:</span>
-                      <span>
-                        {new Date(selectedPod.created_at).toLocaleString()}
-                      </span>
-                    </div>
-                    <div className="flex justify-between">
-                      <span className="text-muted-foreground">Space:</span>
-                      <span>{selectedPod.space}</span>
-                    </div>
-                  </div>
-                </div>
-
-                <Separator />
-
-                {/* POD Data */}
-                <div>
-                  <h4 className="font-medium mb-3">POD Data</h4>
-                  {selectedPod.pod_type}
-
-                  {selectedPod.data.pod_data_variant === "Main" && (
-                    <MainPodCard mainPod={selectedPod.data.pod_data_payload} />
-                  )}
-                  {selectedPod.data.pod_data_variant === "Signed" && (
-                    <SignedPodCard
-                      signedPod={selectedPod.data.pod_data_payload}
-                    />
-                  )}
-                </div>
-              </div>
-            </ScrollArea>
-          </div>
-        ) : (
-          <div className="flex items-center justify-center h-full text-muted-foreground">
-            <div className="text-center">
-              <div className="text-lg mb-2">Select a POD</div>
-              <div className="text-sm">
-                Choose a POD from the list to view its details
-              </div>
-            </div>
-          </div>
-        )}
-      </ResizablePanel>
-    </ResizablePanelGroup>
->>>>>>> bed0b7a9
   );
 }