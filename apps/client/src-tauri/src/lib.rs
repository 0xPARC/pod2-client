use std::{path::PathBuf, str::FromStr};

use anyhow::Context;
use config::AppConfig;
use features::{blockies, *};
use num::BigUint;
use pod2::{
    backends::plonky2::{primitives::ec::schnorr::SecretKey, signedpod::Signer},
    examples::zu_kyc_sign_pod_builders,
    frontend::SignedPod,
    middleware::Params,
};
use pod2_db::{
    store::{self, PodData, PodInfo, SpaceInfo},
    Db,
};
use serde::{Deserialize, Serialize};
use serde_json::Value;
use tauri::{AppHandle, Emitter, Manager};
use tauri_plugin_log::{Target, TargetKind, TimezoneStrategy};
use tokio::sync::Mutex;

mod config;
mod features;
pub(crate) mod frog;

const DEFAULT_SPACE_ID: &str = "default";

/// Resolve database path with proper handling of absolute vs relative paths and name override
///
/// - If path is absolute: use as-is (ignore name override for backward compatibility)
/// - If path is the default "pod2.db": resolve against app data directory + use name override
/// - If path is a relative directory: resolve against current working directory + use name override
fn resolve_database_path(
    app_handle: &AppHandle,
    db_config: &config::DatabaseConfig,
) -> Result<PathBuf, String> {
    let path = std::path::Path::new(&db_config.path);

    // Handle absolute paths - use as-is (ignore name override for backward compatibility)
    if path.is_absolute() {
        return Ok(path.to_path_buf());
    }

    // Determine the base directory and apply name override
    let base_dir = if db_config.path == "pod2.db" {
        // Default case - use app data directory
        app_handle
            .path()
            .app_data_dir()
            .map_err(|e| format!("Failed to get app data directory: {e}"))?
    } else {
        // Custom relative path - treat as directory, resolve against current working directory
        std::env::current_dir()
            .map_err(|e| format!("Failed to get current working directory: {e}"))?
            .join(&db_config.path)
    };

    // Apply name override
    Ok(base_dir.join(&db_config.name))
}

/// Calculate the total size of a directory recursively
fn calculate_directory_size(path: &std::path::Path) -> Result<u64, String> {
    if !path.exists() {
        return Ok(0);
    }

    let mut total_size = 0u64;

    let entries = std::fs::read_dir(path)
        .map_err(|e| format!("Failed to read directory {}: {}", path.display(), e))?;

    for entry in entries {
        let entry = entry.map_err(|e| format!("Failed to read directory entry: {e}"))?;
        let path = entry.path();

        if path.is_dir() {
            total_size += calculate_directory_size(&path)?;
        } else {
            let metadata = std::fs::metadata(&path)
                .map_err(|e| format!("Failed to get metadata for {}: {}", path.display(), e))?;
            total_size += metadata.len();
        }
    }

    Ok(total_size)
}

/// Tauri command to get the full application configuration
#[tauri::command]
async fn get_app_config() -> Result<AppConfig, String> {
    Ok(config::config().clone())
}

/// Tauri command to fetch text content from a URL (for HackMD import)
#[tauri::command]
async fn fetch_url_text(url: String) -> Result<String, String> {
    let client = reqwest::Client::new();

    let response = client
        .get(&url)
        .send()
        .await
        .map_err(|e| format!("Failed to fetch URL: {e}"))?;

    if !response.status().is_success() {
        return Err(format!(
            "HTTP {} {}",
            response.status().as_u16(),
            response.status().canonical_reason().unwrap_or("Unknown")
        ));
    }

    let text = response
        .text()
        .await
        .map_err(|e| format!("Failed to read response text: {e}"))?;

    if text.trim().is_empty() {
        return Err("Document appears to be empty".to_string());
    }

    Ok(text)
}

/// Extended config info with full paths for debugging
#[derive(Debug, Clone, Serialize, Deserialize)]
pub struct ExtendedAppConfig {
    pub config: AppConfig,
    pub config_file_path: Option<String>,
    pub database_full_path: String,
}

/// Cache statistics for debugging
#[derive(Debug, Clone, Serialize, Deserialize)]
pub struct CacheStats {
    pub cache_path: String,
    pub total_size_bytes: u64,
}

/// Tauri command to get extended app config with full paths
#[tauri::command]
async fn get_extended_app_config(app_handle: AppHandle) -> Result<ExtendedAppConfig, String> {
    let config = config::config().clone();

    // Get the full database path with proper resolution
    let database_full_path = resolve_database_path(&app_handle, &config.database)?
        .to_string_lossy()
        .to_string();

    // Try to determine config file path
    let config_file_path = std::env::var("POD2_CONFIG_FILE").ok().or_else(|| {
        // Try to find default config file location
        app_handle
            .path()
            .app_config_dir()
            .ok()
            .map(|dir| dir.join("config.toml").to_string_lossy().to_string())
    });

    Ok(ExtendedAppConfig {
        config,
        config_file_path,
        database_full_path,
    })
}

/// Tauri command to get cache statistics
#[tauri::command]
async fn get_cache_stats(app_handle: AppHandle) -> Result<CacheStats, String> {
    // Get the cache directory path using Tauri's path API
    let cache_base_dir = app_handle
        .path()
        .cache_dir()
        .map_err(|e| format!("Failed to get cache directory: {e}"))?;

    // POD2 cache is stored in a 'pod2' subdirectory
    let pod2_cache_dir = cache_base_dir.join("pod2");
    let cache_path = pod2_cache_dir.to_string_lossy().to_string();

    // Calculate total size of the cache directory
    let total_size_bytes = calculate_directory_size(&pod2_cache_dir).unwrap_or_else(|e| {
        log::warn!("Failed to calculate cache size: {e}");
        0
    });

    Ok(CacheStats {
        cache_path,
        total_size_bytes,
    })
}

/// Tauri command to clear the POD2 disk cache directory
#[tauri::command]
async fn clear_pod2_disk_cache(app_handle: AppHandle) -> Result<(), String> {
    // Get the cache directory path using Tauri's path API
    let cache_base_dir = app_handle
        .path()
        .cache_dir()
        .map_err(|e| format!("Failed to get cache directory: {e}"))?;

    // POD2 cache is stored in a 'pod2' subdirectory
    let pod2_cache_dir = cache_base_dir.join("pod2");

    if !pod2_cache_dir.exists() {
        log::info!("Cache directory does not exist, nothing to clear");
        return Ok(());
    }

    // Remove all contents of the cache directory
    let entries = std::fs::read_dir(&pod2_cache_dir)
        .map_err(|e| format!("Failed to read cache directory: {e}"))?;

    for entry in entries {
        let entry = entry.map_err(|e| format!("Failed to read cache directory entry: {e}"))?;
        let path = entry.path();

        if path.is_dir() {
            std::fs::remove_dir_all(&path)
                .map_err(|e| format!("Failed to remove cache directory {}: {e}", path.display()))?;
        } else {
            std::fs::remove_file(&path)
                .map_err(|e| format!("Failed to remove cache file {}: {e}", path.display()))?;
        }
    }

    log::info!("POD2 disk cache directory cleared successfully");
    Ok(())
}

/// Tauri command to get a specific config section
#[tauri::command]
async fn get_config_section(section: String) -> Result<serde_json::Value, String> {
    let config = config::config();
    match section.as_str() {
        "network" => serde_json::to_value(&config.network)
            .map_err(|e| format!("Failed to serialize network config: {e}")),
        "database" => serde_json::to_value(&config.database)
            .map_err(|e| format!("Failed to serialize database config: {e}")),
        "ui" => serde_json::to_value(&config.ui)
            .map_err(|e| format!("Failed to serialize UI config: {e}")),
        "logging" => serde_json::to_value(&config.logging)
            .map_err(|e| format!("Failed to serialize logging config: {e}")),
        _ => Err(format!("Unknown config section: {section}")),
    }
}

/// Tauri command to reload configuration from file (for hot reloading)
#[tauri::command]
async fn reload_config(
    app_handle: AppHandle,
    config_path: Option<String>,
) -> Result<AppConfig, String> {
    let path = config_path.map(PathBuf::from);
    let new_config = AppConfig::load_from_file(path)?;
    AppConfig::update(new_config.clone(), &app_handle)?;
    log::info!("Configuration reloaded successfully");
    Ok(new_config)
}

#[derive(Debug, Clone, Serialize, Deserialize)]
pub struct AppStateData {
    pub pod_stats: PodStats,
    pub pod_lists: PodLists,
    pub spaces: Vec<SpaceInfo>,
    // Future state can be added here easily
    // pub user_preferences: UserPreferences,
    // pub recent_operations: Vec<Operation>,
}

#[derive(Debug, Clone, Serialize, Deserialize)]
pub struct PodLists {
    pub signed_pods: Vec<PodInfo>,
    pub main_pods: Vec<PodInfo>,
}

impl PodLists {
    pub fn all_pods(&self) -> impl Iterator<Item = &PodInfo> {
        self.signed_pods.iter().chain(self.main_pods.iter())
    }
}

#[derive(Debug, Clone, Serialize, Deserialize)]
pub struct PodStats {
    pub total_pods: u32,
    pub signed_pods: u32,
    pub main_pods: u32,
}

impl Default for AppStateData {
    fn default() -> Self {
        Self {
            pod_stats: PodStats {
                total_pods: 0,
                signed_pods: 0,
                main_pods: 0,
            },
            pod_lists: PodLists {
                signed_pods: Vec::new(),
                main_pods: Vec::new(),
            },
            spaces: Vec::new(),
        }
    }
}

pub struct AppState {
    db: Db,
    state_data: AppStateData,
    app_handle: AppHandle,
}

impl AppState {
    async fn refresh_pod_stats(&mut self) -> Result<(), String> {
        let total_pods = store::count_all_pods(&self.db)
            .await
            .map_err(|e| format!("Failed to count pods: {e}"))?;

        let (signed_pods, main_pods) = store::count_pods_by_type(&self.db)
            .await
            .map_err(|e| format!("Failed to count pods by type: {e}"))?;

        self.state_data.pod_stats = PodStats {
            total_pods,
            signed_pods,
            main_pods,
        };

        Ok(())
    }

    async fn emit_state_change(&self) -> Result<(), String> {
        self.app_handle
            .emit("state-changed", &self.state_data)
            .map_err(|e| format!("Failed to emit state change: {e}"))?;
        Ok(())
    }

    async fn refresh_pod_lists(&mut self) -> Result<(), String> {
        // Load all PODs from all spaces for proper folder filtering
        let all_pods = store::list_all_pods(&self.db)
            .await
            .map_err(|e| format!("Failed to list all pods: {e}"))?;

        // Separate PODs by type for the frontend structure
        let signed_pods = all_pods
            .iter()
            .filter(|pod| pod.pod_type == "signed")
            .cloned()
            .collect();

        let main_pods = all_pods
            .iter()
            .filter(|pod| pod.pod_type == "main")
            .cloned()
            .collect();

        self.state_data.pod_lists = PodLists {
            signed_pods,
            main_pods,
        };

        Ok(())
    }

    async fn refresh_spaces(&mut self) -> Result<(), String> {
        let spaces = store::list_spaces(&self.db)
            .await
            .map_err(|e| format!("Failed to list spaces: {e}"))?;

        self.state_data.spaces = spaces;
        Ok(())
    }

    pub async fn trigger_state_sync(&mut self) -> Result<(), String> {
        // This can be called from anywhere to refresh all state
        self.refresh_pod_stats().await?;
        self.refresh_pod_lists().await?;
        self.refresh_spaces().await?;
        // Future: refresh other state components here

        // Always emit state change after sync
        self.emit_state_change().await?;
        Ok(())
    }
}

pub fn sign_zukyc_pods() -> anyhow::Result<Vec<SignedPod>> {
    let params_for_test = Params::default();
    let gov_signer = Signer(SecretKey(BigUint::from(1u32)));
    let pay_signer = Signer(SecretKey(BigUint::from(2u32)));

    let (gov_id_builder, pay_stub_builder) = zu_kyc_sign_pod_builders(&params_for_test);

    let sign_results = [
        gov_id_builder.sign(&gov_signer),
        pay_stub_builder.sign(&pay_signer),
    ];

    let all_signed: Result<Vec<_>, _> = sign_results.into_iter().collect();
    all_signed.map_err(|e| anyhow::anyhow!("Failed to sign Zukyc pods: {}", e))
}

pub async fn setup_default_space(db: &Db) -> anyhow::Result<()> {
    if store::space_exists(db, DEFAULT_SPACE_ID).await? {
        log::info!("Default space already exists. Skipping setup.");
        return Ok(());
    }

    log::info!("Setting up default space...");
    store::create_space(db, DEFAULT_SPACE_ID).await?;
    log::info!("Successfully set up default space.");

    Ok(())
}

pub async fn insert_zukyc_pods(db: &Db) -> anyhow::Result<()> {
    // Ensure default space exists
    if !store::space_exists(db, "zukyc").await? {
        store::create_space(db, "zukyc").await?;
    }

    log::info!("Inserting ZuKYC sample pods to default space...");

    match sign_zukyc_pods() {
        Ok(pods) => {
            log::info!("All pods signed successfully, importing to DB...");
            let pod_names = ["Gov ID", "Pay Stub", "Sanctions List"];

            for (pod, name) in pods.into_iter().zip(pod_names) {
                let pod_data = PodData::from(pod);
                store::import_pod(db, &pod_data, Some(name), "zukyc").await?;
            }
            log::info!("Successfully inserted ZuKYC pods to default space.");
        }
        Err(e) => {
            log::error!("Failed to sign one or more pods for ZuKYC insertion: {e}");
            return Err(e);
        }
    }

    Ok(())
}

async fn init_db(path: &str) -> Result<Db, anyhow::Error> {
    log::info!("Initializing database at: {path}");

    // Ensure the parent directory exists
    let path_buf = std::path::Path::new(path);
    if let Some(parent) = path_buf.parent() {
        std::fs::create_dir_all(parent).with_context(|| {
            format!("Failed to create parent directory for database: {parent:?}")
        })?;
    }

    let db = Db::new(Some(path), &pod2_db::MIGRATIONS)
        .await
        .context("Failed to initialize database")?;

    setup_default_space(&db).await?;

    Ok(db)
}

async fn get_private_key(db: &Db) -> Result<SecretKey, String> {
    store::get_default_private_key(db)
        .await
        .map_err(|e| format!("Failed to get private key: {e}"))
}

#[tauri::command]
fn get_build_info() -> String {
    env!("GIT_COMMIT_HASH").to_string()
}

/// Tauri command to reset the database - deletes current database and recreates it
#[tauri::command]
async fn reset_database(app_state: tauri::State<'_, Mutex<AppState>>) -> Result<(), String> {
    // Get the database config (need to clone to avoid holding the guard across await)
    let db_config = {
        let config = config::config();
        config.database.clone()
    };

    // Use tauri app handle to get proper app data directory
    let state_guard = app_state.lock().await;
    let app_handle = state_guard.app_handle.clone();
    drop(state_guard); // Release the lock before async operations

    let db_path = resolve_database_path(&app_handle, &db_config)?;

    log::info!("Resetting database at: {}", db_path.display());

    // Delete the existing database file if it exists
    if db_path.exists() {
        std::fs::remove_file(&db_path)
            .map_err(|e| format!("Failed to delete existing database: {e}"))?;
        log::info!("Deleted existing database file");
    }

    // Initialize a new database
    let new_db = init_db(db_path.to_str().unwrap())
        .await
        .map_err(|e| format!("Failed to recreate database: {e}"))?;

    // Update the app state with the new database
    let mut state_guard = app_state.lock().await;
    state_guard.db = new_db;

    // Reset the state data to default
    state_guard.state_data = AppStateData::default();

    // Trigger a full state sync to update the frontend
    state_guard
        .trigger_state_sync()
        .await
        .map_err(|e| format!("Failed to sync state after reset: {e}"))?;

    log::info!("Database reset completed successfully");
    Ok(())
}

#[cfg_attr(mobile, tauri::mobile_entry_point)]
pub fn run() {
    let mut builder = tauri::Builder::default()
        .plugin(tauri_plugin_fs::init())
        .plugin(tauri_plugin_dialog::init())
        .plugin(tauri_plugin_window_state::Builder::new().build())
        .plugin(tauri_plugin_http::init());

    let debug = cfg!(dev);

    if !debug {
        builder = builder.plugin(tauri_plugin_single_instance::init(|app, _args, _cwd| {
            let _ = app
                .get_webview_window("main")
                .expect("no main window")
                .set_focus();
        }));
    }

    builder
        .plugin(tauri_plugin_deep_link::init())
        .plugin(tauri_plugin_clipboard_manager::init())
        .plugin(tauri_plugin_opener::init())
        .plugin(tauri_plugin_cli::init())
        .setup(|app| {
            tauri::async_runtime::block_on(async {
                // Initialize configuration system
                let config = {
                    use tauri_plugin_cli::CliExt;

                    let (config_path, cli_overrides) = match app.cli().matches() {
                        Ok(matches) => {
                            // Check for --config argument
                            let config_path = matches
                                .args
                                .get("config")
                                .and_then(|arg| arg.value.as_str())
                                .map(PathBuf::from)
                                .or_else(|| {
                                    std::env::var("POD2_CONFIG_FILE").ok().map(PathBuf::from)
                                });

                            // Extract --set arguments
                            let cli_overrides = matches
                                .args
                                .get("set")
                                .map(|arg| {
                                    match &arg.value {
                                        Value::Array(values) => {
                                            values.iter().filter_map(|v| v.as_str()).map(|s| s.to_string()).collect()
                                        },
                                        Value::String(value) => {
                                            vec![value.clone()]
                                        },
                                        _ => Vec::new()
                                    }
                                })
                                .unwrap_or_default();

                            (config_path, cli_overrides)
                        }
                        Err(e) => {
                            // The logger is not yet initialized, so we use eprintln.
                            eprintln!("Failed to parse CLI arguments: {e}");
                            // Fallback to environment variable
                            let config_path = std::env::var("POD2_CONFIG_FILE").ok().map(PathBuf::from);
                            (config_path, Vec::new())
                        }
                    };

                    match AppConfig::load_from_file(config_path) {
                        Ok(mut config) => {
                            // Apply CLI overrides
                            if !cli_overrides.is_empty() {
                                match config.apply_overrides(&cli_overrides) {
                                    Ok(()) => {
                                        eprintln!("Configuration loaded successfully with {} override(s).", cli_overrides.len());
                                    }
                                    Err(e) => {
                                        eprintln!("Failed to apply config overrides: {e}");
                                        // Continue with config before overrides were applied
                                    }
                                }
                            } else {
                                eprintln!("Configuration loaded successfully.");
                            }
                            config
                        }

                        Err(e) => {
                            // The logger is not yet initialized, so we use eprintln.
                            eprintln!("Failed to load config file, using defaults: {e}");
                            let mut config = AppConfig::default();

                            // Still apply CLI overrides to default config
                            if !cli_overrides.is_empty() {
                                match config.apply_overrides(&cli_overrides) {
                                    Ok(()) => {
                                        eprintln!("Applied {} override(s) to default configuration.", cli_overrides.len());
                                    }
                                    Err(e) => {
                                        eprintln!("Failed to apply config overrides to defaults: {e}");
                                    }
                                }
                            }

                            config
                        }
                    }
                };

                let log_level = log::LevelFilter::from_str(&config.logging.level)
                    .unwrap_or(log::LevelFilter::Info);

                let mut log_builder = tauri_plugin_log::Builder::new()
                    .level(log_level)
                    .timezone_strategy(TimezoneStrategy::UseLocal)
                    .clear_targets();

                // Add a file target to the default log directory.
                log_builder =
                    log_builder.target(Target::new(TargetKind::LogDir { file_name: None }));

                // Add a console target if enabled in the config.
                if config.logging.console_output {
                    log_builder = log_builder.target(Target::new(TargetKind::Stdout));
                }

                app.handle()
                    .plugin(log_builder.build())
                    .expect("failed to initialize logger");

                // Now that the logger is configured, we can use it.
                log::info!("Logger initialized. Configuration: {config:?}");

                // Initialize global configuration
                AppConfig::initialize(config.clone());

                // Use config for database path with proper resolution
                let db_path = resolve_database_path(app.handle(), &config.database)
                    .expect("Failed to resolve database path");
                let db = init_db(db_path.to_str().unwrap())
                    .await
                    .expect("failed to initialize database");

                // Regenerate public keys if needed (fixes old hex format)
                store::regenerate_public_keys_if_needed(&db)
                    .await
                    .expect("failed to regenerate public keys");

                let app_handle = app.handle().clone();
                let mut app_state = AppState {
                    db,
                    state_data: AppStateData::default(),
                    app_handle,
                };
                // Initialize state
                app_state
                    .trigger_state_sync()
                    .await
                    .expect("failed to initialize state");

<<<<<<< HEAD
                if AppConfig::get().features.frogcrypto {
                    frog::setup_background_threads(app.handle());
                }
=======
                frog::setup_background_thread(app.handle().clone());
>>>>>>> 48cf04e0

                app.manage(Mutex::new(app_state));

                // Register deep-link scheme for runtime handling
                #[cfg(desktop)]
                {
                    use tauri_plugin_deep_link::DeepLinkExt;
                    if let Err(e) = app.deep_link().register("podnet") {
                        log::warn!("Failed to register deep-link scheme 'podnet': {e:?}");
                    } else {
                        log::info!("Successfully registered deep-link scheme 'podnet'");
                    }
                }
            });
            Ok(())
        })
        .invoke_handler(tauri::generate_handler![
            // Build info commands
            get_build_info,
            // Debug commands
            reset_database,
            // Frog commands
            frog::fix_frog_descriptions,
            frog::get_frogedex,
            frog::list_frogs,
            frog::request_frog,
            frog::request_score,
            frog::request_leaderboard,
            frog::reregister_all_frogs,
            // Configuration commands
            get_app_config,
            get_extended_app_config,
            // HTTP utilities
            fetch_url_text,
            get_config_section,
            reload_config,
            get_cache_stats,
            clear_pod2_disk_cache,
            // POD management commands
            pod_management::get_app_state,
            pod_management::trigger_sync,
            pod_management::delete_pod,
            pod_management::list_spaces,
            pod_management::import_pod,
            pod_management::insert_zukyc_pods,
            pod_management::pretty_print_custom_predicates,
            // Blockies commands
            blockies::commands::generate_blockies,
            blockies::commands::get_blockies_data,
            // Authoring commands
            authoring::get_private_key_info,
            authoring::sign_pod,
            authoring::validate_code_command,
            authoring::execute_code_command,
            // Document commands
            documents::verify_document_pod,
            documents::upvote_document,
            documents::publish_document,
            documents::delete_document,
            documents::get_current_username,
            // Draft management commands
            documents::create_draft,
            documents::update_draft,
            documents::list_drafts,
            documents::get_draft,
            documents::delete_draft,
            documents::publish_draft,
            // Identity setup commands
            identity_setup::setup_identity_server,
            identity_setup::register_username,
            identity_setup::complete_identity_setup,
            identity_setup::is_setup_completed,
            identity_setup::get_app_setup_state,
            // GitHub OAuth identity setup commands
            identity_setup::get_github_auth_url,
            identity_setup::complete_github_identity_verification,
            identity_setup::detect_github_oauth_server,
        ])
        .run(tauri::generate_context!())
        .expect("error while running tauri application");
}<|MERGE_RESOLUTION|>--- conflicted
+++ resolved
@@ -683,13 +683,7 @@
                     .await
                     .expect("failed to initialize state");
 
-<<<<<<< HEAD
-                if AppConfig::get().features.frogcrypto {
-                    frog::setup_background_threads(app.handle());
-                }
-=======
-                frog::setup_background_thread(app.handle().clone());
->>>>>>> 48cf04e0
+                frog::setup_background_threads(app.handle());
 
                 app.manage(Mutex::new(app_state));
 
