--- conflicted
+++ resolved
@@ -671,16 +671,6 @@
                 }
 
                 app.manage(Mutex::new(app_state));
-<<<<<<< HEAD
-
-                // Spawn cache warming task in background to avoid blocking startup
-                if config.features.cache_warming {
-                    tokio::task::spawn_blocking(|| {
-                        cache::warm_mainpod_cache();
-                    });
-                }
-=======
->>>>>>> 65457fd0
             });
             Ok(())
         })
